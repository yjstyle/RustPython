assert (1,2) == (1,2)

x = (1,2)
assert x[0] == 1

y = (1,)
assert y[0] == 1

<<<<<<< HEAD
assert x + y == (1, 2, 1)
=======
assert x * 3 == (1, 2, 1, 2, 1, 2)
# assert 3 * x == (1, 2, 1, 2, 1, 2)
assert x * 0 == ()
assert x * -1 == ()  # integers less than zero treated as 0
>>>>>>> 44e9658f
<|MERGE_RESOLUTION|>--- conflicted
+++ resolved
@@ -6,11 +6,9 @@
 y = (1,)
 assert y[0] == 1
 
-<<<<<<< HEAD
 assert x + y == (1, 2, 1)
-=======
+
 assert x * 3 == (1, 2, 1, 2, 1, 2)
 # assert 3 * x == (1, 2, 1, 2, 1, 2)
 assert x * 0 == ()
-assert x * -1 == ()  # integers less than zero treated as 0
->>>>>>> 44e9658f
+assert x * -1 == ()  # integers less than zero treated as 0